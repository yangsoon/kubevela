--- conflicted
+++ resolved
@@ -76,11 +76,7 @@
         uses: actions/upload-release-asset@v1.0.2
         with:
           upload_url: ${{ steps.get_release.outputs.upload_url }}
-<<<<<<< HEAD
           asset_path: ./_bin/vela/vela-sha256sums.txt
-=======
-          asset_path: ./_bin/vela/sha256sums.txt
->>>>>>> 04eca8f7
           asset_name: vela-sha256sums.txt
           asset_content_type: text/plain
       - name: Upload Kubectl-Vela Linux amd64 tar.gz
@@ -129,11 +125,7 @@
         uses: actions/upload-release-asset@v1.0.2
         with:
           upload_url: ${{ steps.get_release.outputs.upload_url }}
-<<<<<<< HEAD
           asset_path: ./_bin/kubectl-vela/kubectl-vela-sha256sums.txt
-=======
-          asset_path: ./_bin/kubectl-vela/sha256sums.txt
->>>>>>> 04eca8f7
           asset_name: kubectl-vela-sha256sums.txt
           asset_content_type: text/plain
       - uses: actions/setup-node@v1
